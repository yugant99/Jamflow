--- conflicted
+++ resolved
@@ -90,33 +90,6 @@
   return textLines.join("\n").trim();
 }
 
-<<<<<<< HEAD
-// Strudel Player Component - Memoized to prevent unnecessary re-renders
-const StrudelPlayer = React.memo(function StrudelPlayer({
-  code,
-  title,
-  messageId,
-  iframeKey,
-  setIframeKey,
-}: {
-  code: string;
-  title?: string;
-  messageId?: string;
-  iframeKey: number;
-  setIframeKey: React.Dispatch<React.SetStateAction<number>>;
-}) {
-  const [isExpanded, setIsExpanded] = useState(false);
-  const [copied, setCopied] = useState(false);
-  const [isLoading, setIsLoading] = useState(false);
-  const [currentCode, setCurrentCode] = useState(code); // Track current loaded code
-  const iframeRef = useRef<HTMLIFrameElement>(null);
-
-  // Update currentCode when code prop changes
-  useEffect(() => {
-    setCurrentCode(code);
-  }, [code]);
-
-=======
 // Strudel Player Component using @strudel/embed - No more iframe caching issues!
 const StrudelPlayer = React.memo(function StrudelPlayer({ code, title, messageId }: { code: string; title?: string; messageId?: string }) {
   const [isExpanded, setIsExpanded] = useState(false)
@@ -126,7 +99,6 @@
   const strudelContainerRef = useRef<HTMLDivElement>(null)
   const strudelElementRef = useRef<HTMLElement | null>(null)
   
->>>>>>> e22696f2
   const handleCopy = async () => {
     await navigator.clipboard.writeText(code);
     setCopied(true);
@@ -134,41 +106,6 @@
   };
 
   const handlePlayInline = () => {
-<<<<<<< HEAD
-    console.log("🎵 Play Inline clicked for message:", messageId);
-    console.log("🎵 Code to load (first 100 chars):", code.substring(0, 100));
-
-    setIsExpanded(true);
-    setIsLoading(true);
-
-    // Force complete iframe recreation by changing key and updating current code
-    setCurrentCode(code);
-    setIframeKey(iframeKey + 1);
-
-    // Stop loading indicator after iframe recreates
-    setTimeout(() => setIsLoading(false), 3000);
-  };
-
-  // Create a fresh URL each time with proper encoding and cache-busting
-  const createStrudelUrl = (codeToEncode: string) => {
-    const cleanCode = codeToEncode.trim();
-    const encodedCode = encodeURIComponent(cleanCode);
-    const timestamp = Date.now();
-    const randomId = Math.random().toString(36).substr(2, 9);
-    return `https://strudel.cc/?code=${encodedCode}&t=${timestamp}&r=${randomId}&msg=${messageId}&key=${iframeKey}`;
-  };
-
-  const strudelUrl = createStrudelUrl(currentCode);
-
-  console.log("🎵 StrudelPlayer rendering:", {
-    messageId,
-    codeLength: code.length,
-    currentCodeLength: currentCode.length,
-    iframeKey,
-    isExpanded,
-  });
-
-=======
     console.log('🎵 Play Inline clicked - Creating Strudel embed component')
     console.log('🎵 Code to load:', code.substring(0, 100) + '...')
     
@@ -233,7 +170,6 @@
     isExpanded 
   })
   
->>>>>>> e22696f2
   return (
     <div className="space-y-3 border rounded-lg p-4 bg-gradient-to-r from-green-50 to-blue-50 dark:from-green-950 dark:to-blue-950">
       <div className="flex items-center justify-between">
@@ -293,63 +229,25 @@
           variant="outline"
           className="flex items-center gap-2"
           onClick={() => {
-<<<<<<< HEAD
-            const url = createStrudelUrl(code);
-            console.log("🎵 Opening in new tab:", url);
-            window.open(url, "_blank");
-=======
             const encodedCode = encodeURIComponent(code.trim())
             const timestamp = Date.now()
             const url = `https://strudel.cc/?code=${encodedCode}&t=${timestamp}`
             console.log('🎵 Opening in new tab:', url)
             window.open(url, '_blank')
->>>>>>> e22696f2
           }}
         >
           <ExternalLink className="h-3 w-3" />
           Open in Strudel
         </Button>
       </div>
-<<<<<<< HEAD
-
-      {isExpanded && (
-=======
       
       {showPlayer && (
->>>>>>> e22696f2
         <div className="mt-4">
           <div className="text-xs text-gray-600 dark:text-gray-400 mb-2 flex items-center gap-2">
             <Music className="h-3 w-3" />
             {isLoading ? (
               <span className="flex items-center gap-1">
                 <div className="animate-spin rounded-full h-3 w-3 border-b-2 border-green-600"></div>
-<<<<<<< HEAD
-                Loading fresh Strudel editor with your code... (Key: {iframeKey}
-                )
-              </span>
-            ) : (
-              `Live Strudel Editor - Message ${messageId?.slice(
-                -4
-              )} (Key: ${iframeKey})`
-            )}
-          </div>
-          <iframe
-            key={`strudel-${messageId}-${iframeKey}`} // Unique key forces complete recreation
-            ref={iframeRef}
-            src={strudelUrl}
-            className="w-full h-96 border rounded"
-            title={`Strudel Player - ${title} - ${messageId}`}
-            sandbox="allow-scripts allow-same-origin allow-forms allow-popups"
-            loading="lazy"
-            onLoad={() => {
-              console.log("🎵 Strudel iframe loaded:", {
-                messageId,
-                iframeKey,
-                url: strudelUrl.substring(0, 100) + "...",
-              });
-              setIsLoading(false);
-            }}
-=======
                 Loading Strudel embed component...
               </span>
             ) : (
@@ -360,7 +258,6 @@
             ref={strudelContainerRef}
             className="w-full border rounded-lg bg-white dark:bg-gray-900"
             style={{ minHeight: '400px' }}
->>>>>>> e22696f2
           />
         </div>
       )}
